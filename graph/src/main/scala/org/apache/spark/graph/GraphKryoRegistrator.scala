package org.apache.spark.graph

import org.apache.spark.util.hash.BitSet


import com.esotericsoftware.kryo.Kryo

import org.apache.spark.graph.impl.MessageToPartition
import org.apache.spark.serializer.KryoRegistrator
import org.apache.spark.graph.impl._
import scala.collection.mutable.BitSet

class GraphKryoRegistrator extends KryoRegistrator {

  def registerClasses(kryo: Kryo) {
    kryo.register(classOf[Edge[Object]])
    kryo.register(classOf[MutableTuple2[Object, Object]])
    kryo.register(classOf[MessageToPartition[Object]])
    kryo.register(classOf[(Vid, Object)])
    kryo.register(classOf[EdgePartition[Object]])
    kryo.register(classOf[BitSet])
<<<<<<< HEAD
    kryo.register(classOf[VertexIdToIndexMap])
=======

>>>>>>> 3f3c727b
    // This avoids a large number of hash table lookups.
    kryo.setReferences(false)
  }
}<|MERGE_RESOLUTION|>--- conflicted
+++ resolved
@@ -19,11 +19,8 @@
     kryo.register(classOf[(Vid, Object)])
     kryo.register(classOf[EdgePartition[Object]])
     kryo.register(classOf[BitSet])
-<<<<<<< HEAD
     kryo.register(classOf[VertexIdToIndexMap])
-=======
 
->>>>>>> 3f3c727b
     // This avoids a large number of hash table lookups.
     kryo.setReferences(false)
   }
